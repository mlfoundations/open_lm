--- conflicted
+++ resolved
@@ -47,7 +47,6 @@
         self.seq_len = 300
         self.workers = 1
         self.world_size = 1
-        self.dataset_metadata = None
         self.val_data = None
         self.lr_cooldown_end = 3e-5
         self.force_min_lr = 0.0
@@ -83,8 +82,10 @@
         self.batch_size = 64
         self.world_size = 1
         self.workers = 2
-        self.dataset_metadata = None
-<<<<<<< HEAD
+        self.seed = 42
+        self.dataset_manifest = None
+        self.target_mask_left = None
+        self.target_mask_individual = None
 
 
 def create_train_fixtures():
@@ -135,9 +136,4 @@
     # create loss
     loss = torch.nn.CrossEntropyLoss()
 
-    return args, model, data, optimizer, scheduler, loss
-=======
-        self.seed = 42
-        self.dataset_manifest = None
-        self.target_mask_left = None
->>>>>>> 1eec4fb5
+    return args, model, data, optimizer, scheduler, loss