# OpenLM

![](/plots/logo.png)

OpenLM is a minimal but performative language modeling (LM) repository, aimed to facilitate research on medium sized LMs. We have verified the performance of OpenLM up to 7B parameters and 256 GPUs, with larger scales planned.
In contrast with other repositories such as Megatron, we depend only on PyTorch and Triton (via xformers) for our core modeling code.

# Contents
- [Release Notes](#release-notes)
- [Quickstart](#quickstart)
  - [Setup](#setup)
  - [Process training data](#process-training-data)
  - [Run training](#run-training)
  - [Evaluate Model](#evaluate-model)
  - [Generate Text](#generate-text)
- [Pretrained Models](#pretrained-models)
- [Team and Acknowledgements](#team-and-acknowledgements)

# Release Notes
- 09/26/23: Public release and featured on [Laion Blog](https://laion.ai/blog/open-lm/)
- 08/18/23: Updated README.md
# Quickstart
Here we'll go over a basic example where we start from a fresh install, download and preprocess some training data, and train a model.

## Setup
We require python >=3.9, and a current installation of pyTorch, as well as several other packages. The full list of requirements is contained in `requirements.txt` and can be installed in your python enviornment via
```>>> pip install -r requirements.txt```
Next, to access `open_lm` everywhere in your virtual environment, install it using pip (from within the top level github repo)
```>>> pip install --editable . ```
Some considerations:
- We like [WandB](https://wandb.ai/) and [tensorboard](https://www.tensorflow.org/tensorboard) for logging. We specify how to use these during training below.

## Process Training Data
Next you must specify a collection of tokenized data. For the purposes of this example, we will use a recent dump of english Wikipedia, available on HuggingFace. To download this locally, we've included a script located at [datapreprocess/wiki_download.py](datapreprocess/wiki_download.py). All you have to do is specify an output directory for where the raw data should be stored:
```
python datapreprocess/wiki_download.py --output-dir path/to/raw_data
```

Next we process our training data by running it through a BPE tokenizer and chunk it into chunks of appropriate length. By default we use the tokenizer attached with [GPT-NeoX-20B](https://github.com/EleutherAI/gpt-neox). To do this, use the script `datapreprocess/make_2048.py`:
```
>>> python datapreprocess/make_2048.py \
    --input-files path_to_raw_data/*.jsonl
    --output-dir preproc_data
    --num-workers 32
    --num-consumers 1
```
Where `input-files` passes all of its (possibly many) arguments through the python `glob` module, allowing for wildcards. Optionally, data can be stored in S3 by setting the environment variables: `S3_BASE`,  and passing the flag `--upload-to-s3` to the script. This saves sharded data to the given bucket with prefix of `S3_BASE`. E.g.
```
>>> export S3_BASE=preproc_data-v1/
>>> python datapreprocess/make2048.py --upload-to-s3 ... # same arguments as before
```

## Run Training
Tokenized data can now be passed to the main training script, `open_lm/main.py`. Distributed computatation is handled via `torchrun`, and hyperparameters are specified by a variety of keyword arguments. We highlight several of the most important ones here:
- `train-data`: location of the sharded tokenized training data. If locally generated and stored, this will point to a directory containing files like `preproc_data/2048-v1/0/XXXXXXX.tar`. Data are processed using the [webdataset](https://github.com/webdataset/webdataset) package where wildcards are supported like `preproc_data/2048-v1/0/{0000000..0000099}.tar` to select the first 100 .tar files.
- `model`: Which model to use. See the table below to see valid options and parameter sizes for each.
- `train-num-samples`: how many samples to use from the specified training dataset
- `name`: name of this particular training run for logging purposes
- `report-to`: if present, can be `wandb`, `tensorboard`, or `all` to stash logging information on WandB or Tensorboard.


Model choices are contained in the following table, where, for instance `11m` indicates an 11 million parameter model and `1b` indicates a 1 billion parameter model.
<center>

| Model Name    |
|---------------|
| `open_lm_11m` |
| `open_lm_25m` |
| `open_lm_87m` |
| `open_lm_160m`|
| `open_lm_411m`|
| `open_lm_830m`|
| `open_lm_1b`  |
| `open_lm_3b`  |
| `open_lm_7b`  |

</center>

An example training run can be called as follows:
```
>>> export CUDA_VISIBLE_DEVICES=0,1,2,3
>>> torchrun --nproc-per-node 4 -m open_lm.main   \
 --model open_lm_3b \
 --train-data /preproc_data/shard-{0000000..0000099}.tar \
 --train-num-samples 1000000000 \
 --workers 8 \
 --dataset-resampled \
 --precision amp_bfloat16 \
 --batch-size 8 \
 --grad-checkpointing \
 --log-every-n-steps 100 \
 --grad-clip-norm 1 \
 --data-key txt \
 --lr 3e-4 \
 --fsdp --fsdp-amp \
 --warmup 2000 \
 --wd 0.1 \
 --beta2 0.95 \
 --epochs 100 \
 --report-to wandb \
 --wandb-project-name open_lm_example \
 --name open_lm_ex_$RANDOM \
 --resume latest \
 --logs path/to/logging/dir/
```
Checkpoints and final model weights will be saved to the specified logs directory.

## Evaluate Model
Once trained, we can evaluate the model. This requires [LLM Foundry](https://github.com/mosaicml/llm-foundry), which can be installed via `pip install llm-foundry`. Next some configurations are required to pass to the evaluator: a skeleton of these parameters is located at [eval/in_memory_hf_eval.yaml](eval/in_memory_hf_eval.yaml). Then just run the following script, making sure to point it at the checkpoint of your trained model (and it's correspending config .json file):
```
cd eval

python eval_openlm_ckpt.py \
--eval-yaml in_memory_hf_eval.yaml \
--model open_lm_1b  \
--checkpoint /path/to/openlm_checkpoint.pt
<<<<<<< HEAD
--rotary-old
=======
--positional_embedding_type head_rotary
>>>>>>> bc5f0991
```
Note that `--positional_embedding_type head_rotary` is only necessary if using the pretrained `open_lm_1b` model hosted below. See discussion in the next section about this.

## Generate Text
One can also use a trained model to generate text. This is accessible via the script located at [scripts/generate.py](scripts/generate.py). The parameters are similar to those used in evaluation:
```
cd scripts

python generate.py \
--model open_lm_1b \
--checkpoint /path/to/openlm_checkpoint.pt \
--positional_embedding_type head_rotary \
--input-text "Please give me a recipe for chocolate chip cookies"
```
<<<<<<< HEAD
Again, note that `--rotary-old` is only necessary for the pretrained `open_lm_1b` model hosted below.
=======
Again, note that `--positional_embedding_type head_rotary` is only necessary for the pretrained `open_lm_1b` model hosted below. 
>>>>>>> bc5f0991

# Pretrained Models

## [OpenLM 1B](https://huggingface.co/mlfoundations/open_lm_1B)
OpenLM 1B is a ~1Billion parameter model trained on a 1.6T token dataset which consists of a mix of RedPajama, Pile, S2ORC, The Pile of Law, Deepmind Math, and RealNews (the full mixture of training data is described in [more detail here](https://docs.google.com/spreadsheets/d/1YW-_1vGsSPmVtEt2oeeJOecH6dYX2SuEuhOwZyGwy4k/edit?usp=sharing)).
The model checkpoint can be downloaded from [HuggingFace here](https://huggingface.co/mlfoundations/open_lm_1B/tree/main).
The script used to train this model (for config-copying purposes) is [located here](https://github.com/mlfoundations/open_lm/blob/main/scripts/train_example.sh).
Once this checkpoint has been downloaded, you can evaluate it by following the directions in the [Evaluate Model](#evaluate-model) section above and passing `--positional_embedding_type head_rotary` or setting `"positional_embedding_type": "head_rotary"` in the model config (see note below).

Note: We trained this model with rotary embeddings applied to the _head_
dimension, which is the default in xformers as of 09/01/2023. Since these models
were trained, we have updated openlm to correctly apply the rotary embeddings to
the sequence dimension (see
[this issue](https://github.com/mlfoundations/open_lm/issues/4) and [this
issue](https://github.com/facebookresearch/xformers/issues/841) for details).
To evaluate these models, ensure you use the `"positional_embedding_type": "head_rotary"` in the model config.

| **OpenLM-1B** | **250B Tokens** | **500B tokens** | **750B tokens** | **1T Tokens** | **1.25T Tokens** | **1.5T Tokens** | **1.6T Tokens** |
|----------------|-----------------|-----------------|-----------------|---------------|------------------|-----------------|-----------------|
|                |                 |                 |                 |               |                  |                 |                 |
| arc_challenge  |            0.27 |            0.28 |            0.29 |          0.28 |             0.29 |            0.31 |            0.31 |
| arc_easy       |            0.49 |            0.50 |            0.51 |          0.53 |             0.54 |            0.56 |            0.56 |
| boolq          |            0.60 |            0.61 |            0.62 |          0.62 |             0.65 |            0.64 |            0.65 |
| copa           |            0.71 |            0.70 |            0.70 |          0.78 |             0.71 |            0.73 |            0.70 |
| hellaswag      |            0.50 |            0.54 |            0.54 |          0.57 |             0.59 |            0.61 |            0.61 |
| lambada_openai |            0.56 |            0.57 |            0.61 |          0.61 |             0.65 |            0.65 |            0.66 |
| piqa           |            0.70 |            0.70 |            0.71 |          0.72 |             0.73 |            0.74 |            0.74 |
| triviaqa       |                 |                 |                 |               |                  |                 |                 |
| winogrande     |            0.55 |            0.57 |            0.58 |          0.59 |             0.61 |            0.60 |            0.60 |
| MMLU           |            0.24 |            0.24 |            0.24 |          0.23 |             0.26 |            0.24 |            0.25 |
| Jeopardy       |            0.01 |            0.02 |            0.01 |          0.01 |             0.04 |            0.09 |            0.10 |
| Winograd       |            0.75 |            0.77 |            0.77 |          0.79 |             0.81 |            0.80 |            0.79 |
|                |                 |                 |                 |               |                  |                 |                 |
| **Average**    |        **0.49** |        **0.50** |        **0.51** |      **0.52** |         **0.53** |        **0.54** |        **0.54** |


| **1B Baselines** | **OPT-1.3B** | **Pythia-1B** | **Neox-1.3B** | **OPT-IML-1.3B** |
|------------------|-------------:|--------------:|--------------:|-----------------:|
| arc_challenge    |         0.27 |          0.26 |          0.26 |             0.30 |
| arc_easy         |         0.49 |          0.51 |          0.47 |             0.58 |
| boolq            |         0.58 |          0.61 |          0.62 |             0.72 |
| copa             |         0.75 |          0.68 |          0.72 |             0.73 |
| hellaswag        |         0.54 |          0.49 |          0.48 |             0.54 |
| lambada_openai   |         0.59 |          0.58 |          0.57 |             0.57 |
| piqa             |         0.72 |          0.70 |          0.72 |             0.73 |
| triviaqa         |              |               |               |                  |
| winogrande       |         0.59 |          0.53 |          0.55 |             0.59 |
| MMLU             |         0.25 |          0.26 |          0.26 |             0.30 |
| Jeopardy         |         0.01 |          0.00 |          0.00 |             0.12 |
| Winograd         |         0.74 |          0.71 |          0.75 |             0.73 |
| **Average**      |     **0.50** |      **0.48** |      **0.49** |         **0.54** |


## [OpenLM 7B](https://huggingface.co/mlfoundations/open_lm_7B_1.25T)
OpenLM 7B is not yet done training, but we've released a checkpoint at 1.25T tokens. Information is the same as for OpenLM-1B above, including the information pertaining to rotary embeddings.


| **OpenLM-7B**  | **275B Tokens** | **500B tokens** | **675B tokens** | **775B tokens** | **1T Tokens** | **1.25T Tokens** | **1.5T Tokens** | **1.6T Tokens** | **LLAMA-7B** | **MPT-7B** |
|-----------------|-----------------|-----------------|-----------------|-----------------|---------------|------------------|-----------------|-----------------|--------------|------------|
| arc_challenge   |            0.35 |            0.35 |            0.36 |            0.37 |          0.39 |             0.39 |                 |                 |         0.41 |       0.39 |
| arc_easy        |            0.60 |            0.61 |            0.62 |            0.62 |          0.63 |             0.66 |                 |                 |         0.65 |       0.67 |
| boolq           |            0.67 |            0.66 |            0.69 |            0.69 |          0.70 |             0.70 |                 |                 |         0.77 |       0.75 |
| copa            |            0.75 |            0.79 |            0.75 |            0.80 |          0.80 |             0.78 |                 |                 |         0.78 |       0.81 |
| hellaswag       |            0.64 |            0.67 |            0.68 |            0.68 |          0.69 |             0.70 |                 |                 |         0.75 |       0.76 |
| lambada_openai  |            0.67 |            0.68 |            0.69 |            0.70 |          0.70 |             0.70 |                 |                 |         0.74 |       0.70 |
| piqa            |            0.75 |            0.76 |            0.76 |            0.76 |          0.77 |             0.77 |                 |                 |         0.79 |       0.80 |
| triviaqa        |                 |                 |                 |                 |               |                  |                 |                 |              |            |
| winogrande      |            0.62 |            0.65 |            0.65 |            0.65 |          0.67 |             0.67 |                 |                 |         0.68 |       0.68 |
| MMLU-0 shot     |            0.25 |            0.25 |            0.27 |            0.27 |          0.28 |             0.30 |                 |                 |         0.30 |       0.30 |
| Jeopardy        |            0.15 |            0.18 |            0.23 |            0.22 |          0.16 |             0.21 |                 |                 |         0.33 |       0.31 |
| Winograd        |            0.82 |            0.81 |            0.84 |            0.84 |          0.85 |             0.86 |                 |                 |         0.81 |       0.88 |
|                 |                 |                 |                 |                 |               |                  |                 |                 |              |            |
| **Average**     |        **0.57** |        **0.58** |        **0.60** |        **0.60** |      **0.60** |         **0.61** |                 |                 |     **0.64** |   **0.64** |
| **MMLU-5 shot** |                 |                 |                 |                 |               |         **0.34** |                 |                 |     **0.34** |            |

# Unit tests

For unit tests we use `pytest`. Either

```
pip install pytest
```
or create the `open_lm_tests` conda environment by running
```
conda env create --file environment-tests.yml
```

Tests live in the `tests/` folder.

To run tests make sure you are on a machine with a GPU and run:
```
pytest tests/
```

# Team and acknowledgements

Team (so-far, * = equal contrib): Suchin Gururangan*, Mitchell Wortsman*, Samir Yitzhak Gadre, Achal Dave, Maciej Kilian, Weijia Shi, Jean Mercat, Georgios Smyrnis, Gabriel Ilharco, Matt Jordan, Reinhard Heckel, Alex Dimakis, Ali Farhadi, Vaishaal Shankar, Ludwig Schmidt.

Code is based heavily on [open-clip](https://github.com/mlfoundations/open_clip) developed by a team including Ross Wightman, Romain Beaumont, Cade Gordon, Mehdi Cherti, Jenia Jitsev, and [open-flamingo](https://github.com/mlfoundations/open_flamingo), developed by a team including Anas Awadalla and Irena Gao. Additional inspiration is from [lit-llama](https://github.com/Lightning-AI/lit-llama).
We are greatful to stability.ai for resource support.
OpenLM is developed by researchers from various affiliations including the [RAIVN Lab](https://raivn.cs.washington.edu/) at the University of Washington, [UWNLP](https://nlp.washington.edu/), [Toyota Research Institute](https://www.tri.global/), [Columbia University](https://www.columbia.edu/), and more.

Citation
--------

If you use this model in your work, please use the following BibTeX citation:
```bibtex
@misc{open_lm,
  author = {Gururangan, Suchin and Wortsman, Mitchell and Gadre, Samir Yitzhak and Dave, Achal and Kilian, Maciej and Shi, Weijia and Mercat, Jean and Smyrnis, Georgios and Ilharco, Gabriel and Jordan, Matt and Heckel, Reinhard and Dimakis, Alex and Farhadi, Ali and Shankar, Vaishaal and Schmidt, Ludwig},
  title = {{open_lm}:  a minimal but performative language modeling (LM) repository},
  year = {2023},
  note = {GitHub repository},
  url = {https://github.com/mlfoundations/open_lm/}
}
```
<|MERGE_RESOLUTION|>--- conflicted
+++ resolved
@@ -114,11 +114,8 @@
 --eval-yaml in_memory_hf_eval.yaml \
 --model open_lm_1b  \
 --checkpoint /path/to/openlm_checkpoint.pt
-<<<<<<< HEAD
---rotary-old
-=======
 --positional_embedding_type head_rotary
->>>>>>> bc5f0991
+
 ```
 Note that `--positional_embedding_type head_rotary` is only necessary if using the pretrained `open_lm_1b` model hosted below. See discussion in the next section about this.
 
@@ -133,11 +130,8 @@
 --positional_embedding_type head_rotary \
 --input-text "Please give me a recipe for chocolate chip cookies"
 ```
-<<<<<<< HEAD
-Again, note that `--rotary-old` is only necessary for the pretrained `open_lm_1b` model hosted below.
-=======
+
 Again, note that `--positional_embedding_type head_rotary` is only necessary for the pretrained `open_lm_1b` model hosted below. 
->>>>>>> bc5f0991
 
 # Pretrained Models
 
