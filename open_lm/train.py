--- conflicted
+++ resolved
@@ -143,13 +143,9 @@
         optimizer.zero_grad()
 
         if args.accum_freq == 1:
-<<<<<<< HEAD
-            with te.fp8_autocast(enabled=True, fp8_recipe=fp8_recipe, fp8_group=all_gpus) if (using_te and args.use_fp8) else autocast():
-=======
             with te.fp8_autocast(enabled=True, fp8_recipe=fp8_recipe, fp8_group=all_gpus) if (
                 using_te and args.use_fp8
             ) else autocast():
->>>>>>> ec917464
                 inputs, targets = sample_chunk(texts, args)
 
                 out, _, _ = model(inputs)
@@ -166,13 +162,9 @@
 
             backward(total_loss, scaler)
             if averagers is not None and args.log_avg_model_training_loss and i % args.log_avg_model_training_loss == 0:
-<<<<<<< HEAD
-                with te.fp8_autocast(enabled=True, fp8_recipe=fp8_recipe, fp8_group=all_gpus) if (using_te and args.use_fp8) else autocast():
-=======
                 with te.fp8_autocast(enabled=True, fp8_recipe=fp8_recipe, fp8_group=all_gpus) if (
                     using_te and args.use_fp8
                 ) else autocast():
->>>>>>> ec917464
                     for key, averager in averagers.avgs_dict.items():
                         with torch.no_grad():
                             out_avg, _, _ = averager.av_model(inputs)
@@ -192,13 +184,9 @@
                 if isinstance(model, FSDP) and ii != args.accum_freq - 1:
                     maybe_no_sync = model.no_sync
                 with maybe_no_sync():
-<<<<<<< HEAD
-                    with te.fp8_autocast(enabled=True, fp8_recipe=fp8_recipe, fp8_group=all_gpus) if (using_te and args.use_fp8) else autocast():
-=======
                     with te.fp8_autocast(enabled=True, fp8_recipe=fp8_recipe, fp8_group=all_gpus) if (
                         using_te and args.use_fp8
                     ) else autocast():
->>>>>>> ec917464
                         inputs_ii = inputs[ii * per_batch : (ii + 1) * per_batch]
                         if inputs_ii.shape[0] == 0:
                             break
@@ -221,13 +209,9 @@
                         local_loss += local_load_balancing_loss
 
                     backward(local_loss, scaler)
-<<<<<<< HEAD
-                    with te.fp8_autocast(enabled=True, fp8_recipe=fp8_recipe, fp8_group=all_gpus) if (using_te and args.use_fp8) else autocast():
-=======
                     with te.fp8_autocast(enabled=True, fp8_recipe=fp8_recipe, fp8_group=all_gpus) if (
                         using_te and args.use_fp8
                     ) else autocast():
->>>>>>> ec917464
                         if (
                             averagers is not None
                             and args.log_avg_model_training_loss
