import ast
import json
import logging
import math
import os
import time
from contextlib import nullcontext

import numpy as np
import torch
import torch.nn.functional as F
from torch.nn.parallel.distributed import DistributedDataParallel
from torch.distributed.fsdp import FullyShardedDataParallel as FSDP

try:
    import wandb
except ImportError:
    wandb = None

from open_lm.distributed import is_master
from open_lm.precision import get_autocast


class AverageMeter(object):
    """Computes and stores the average and current value"""

    def __init__(self):
        self.reset()

    def reset(self):
        self.val = 0
        self.avg = 0
        self.sum = 0
        self.count = 0

    def update(self, val, n=1):
        self.val = val
        self.sum += val * n
        self.count += n
        self.avg = self.sum / self.count


def unwrap_model(model):
    if hasattr(model, "module"):
        return model.module
    else:
        return model


def backward(total_loss, scaler):
    if scaler is not None:
        scaler.scale(total_loss).backward()
    else:
        total_loss.backward()


def replace_before_tok(tensor, tok, replaced, excusive=False):
    # NOTE: this implementation supports 0 or 1 instance of tok in a sequence.
    #       if more than one instance appears, the last instace of tok is used.
    #       if exclusive=True every instance of tok will be present in the output

    tok_positions = tensor == tok

    # construct cumulative mask for positions before (last) tok (if it appears)
    cumsum_mask = tok_positions.flip(dims=[-1]).cumsum(dim=-1).flip(dims=[-1])

    # create mask for positions before (last) tok in each row (batch)
    tok_mask = cumsum_mask > 0

    if excusive:
        # retain tok in the output
        tok_mask &= ~tok_positions

    out = torch.clone(tensor)
    out[tok_mask] = replaced

    return out


def replace_tok(tensor, tok, replaced):
    out = torch.clone(tensor)
    out[out == tok] = replaced

    return out


def sample_chunk(chunk, args):
    if chunk.shape[1] == args.seq_len + 1:
        start_idx = 0
    elif chunk.shape[1] > args.seq_len + 1:
        start_idx = torch.randint(0, chunk.shape[1] - args.seq_len + 1, (1,)).item()
    else:
<<<<<<< HEAD
        raise Exception(
            f"Invalid sequence length: Sequence length {args.seq_len} > {chunk.shape[1]} Chunk size"
        )
=======
        raise Exception(f"Invalid sequence length: Sequence length {seq_len} > {chunk.shape[1]} Chunk size")
>>>>>>> b6ec6969

    inputs = chunk[:, start_idx : start_idx + args.seq_len - 1]
    targets = chunk[:, start_idx + 1 : start_idx + args.seq_len]

    # replace elements to be masked with with -100 (pytorch default xent ignore value)
    if args.target_mask_left_tok is not None:
        targets = replace_before_tok(targets, args.target_mask_left_tok, -100)
    if args.target_mask_individual_tok is not None:
        targets = replace_tok(targets, args.target_mask_individual_tok, -100)

    return inputs, targets


def train_one_epoch(model, data, loss, epoch, optimizer, scaler, scheduler, args, tb_writer=None):
    device = torch.device(args.device)
    autocast = get_autocast(args.precision)

    model.train()

    data["train"].set_epoch(epoch)  # set epoch in process safe manner via sampler or shared_epoch
    dataloader = data["train"].dataloader
    num_batches_per_epoch = dataloader.num_batches
    sample_digits = math.ceil(math.log(dataloader.num_samples + 1, 10))

    losses_m = AverageMeter()
    batch_time_m = AverageMeter()
    data_time_m = AverageMeter()

    # used only if --log-logit-mean flag is passed
    logit_m = AverageMeter()

    end = time.time()

    for i, batch in enumerate(dataloader):
        try:
            step = int(optimizer.state_dict()["state"][0]["step"].item())
        except KeyError:
            # Throws keyerror if it is the first step
            step = 0

        if not args.skip_scheduler:
            scheduler(step)

        (texts,) = batch
        texts = torch.LongTensor(texts).to(device)
        data_time_m.update(time.time() - end)
        optimizer.zero_grad()

        if args.accum_freq == 1:
            with autocast():
<<<<<<< HEAD
                inputs, targets = sample_chunk(texts, args)
=======
                inputs, targets = sample_chunk(texts, args.seq_len, args.target_mask_left)
>>>>>>> b6ec6969
                out, _ = model(inputs)

                if args.log_logit_mean:
                    logit_m.update(torch.mean(out).item())

                total_loss = loss(out.reshape(-1, args.vocab_size), targets.reshape(-1))

            backward(total_loss, scaler)
        else:
            # split up batch into accum_freq chunks -- if you have --batch-size 8 and --accum-freq 4
            # then you only process 2 items at a time. batch-size must be divisible by accume-freq.
            assert args.batch_size % args.accum_freq == 0, "Batch size must be divisible by accum_freq"
            per_batch = args.batch_size // args.accum_freq

            inputs, targets = sample_chunk(texts, args)

            for ii in range(args.accum_freq):
                maybe_no_sync = nullcontext
                # Don't sync gradients until the final batch for FSDP.
                if isinstance(model, FSDP) and ii != args.accum_freq - 1:
                    maybe_no_sync = model.no_sync
                with maybe_no_sync():
                    with autocast():
                        inputs_ii = inputs[ii * per_batch : (ii + 1) * per_batch]
                        if inputs_ii.shape[0] == 0:
                            break
                        targets_ii = targets[ii * per_batch : (ii + 1) * per_batch]
                        out, _ = model(inputs_ii)

                        if args.log_logit_mean:
                            logit_m.update(torch.mean(out).item())

                        local_loss = (
                            loss(out.reshape(-1, args.vocab_size), targets_ii.reshape(-1))
                            * inputs_ii.shape[0]
                            / inputs.shape[0]
                        )
                    backward(local_loss, scaler)
                if ii == 0:
                    total_loss = local_loss
                else:
                    total_loss += local_loss

        if scaler is not None:
            if args.grad_clip_norm is not None:
                scaler.unscale_(optimizer)
                torch.nn.utils.clip_grad_norm_(model.parameters(), args.grad_clip_norm, norm_type=2.0)
            scaler.step(optimizer)
            scaler.update()
        else:
            if args.grad_clip_norm is not None:
                if isinstance(model, FSDP):
                    model.clip_grad_norm_(args.grad_clip_norm, norm_type=2.0)
                else:
                    torch.nn.utils.clip_grad_norm_(model.parameters(), args.grad_clip_norm, norm_type=2.0)
            optimizer.step()

        batch_time_m.update(time.time() - end)
        end = time.time()
        batch_count = i + 1
        if is_master(args) and (i % args.log_every_n_steps == 0 or batch_count == num_batches_per_epoch):
            batch_size = len(inputs)
            num_samples = batch_count * batch_size * args.world_size
            samples_per_epoch = dataloader.num_samples
            percent_complete = 100.0 * batch_count / num_batches_per_epoch

            # gathered_loss = [torch.zeros_like(total_loss) for _ in range(args.world_size)]
            # torch.distributed.all_gather(gathered_loss, total_loss)
            # losses_m.update(sum(gathered_loss).item() / args.world_size, batch_size * args.world_size)
            losses_m.update(total_loss.item(), batch_size)
            samples_per_second = inputs.numel() * args.world_size / batch_time_m.val
            samples_per_second_per_gpu = inputs.numel() / batch_time_m.val
            logging.info(
                f"Train Epoch: {epoch} [{num_samples:>{sample_digits}}/{samples_per_epoch} ({percent_complete:.0f}%)] "
                f"Loss: {losses_m.avg:.3f} "
                f"Data (t): {data_time_m.avg:.3f} "
                f"Batch (t): {batch_time_m.avg:.3f}, {samples_per_second:#g}/s, {samples_per_second_per_gpu:#g}/s/gpu "
                f"LR: {optimizer.param_groups[0]['lr']:5f} "
            )

            # Save train loss / etc. Using non avg meter values as loggers have their own smoothing
            log_data = {
                "loss": losses_m.val,
                "data_time": data_time_m.val,
                "batch_time": batch_time_m.val,
                "samples_per_second": samples_per_second,
                "samples_per_second_per_gpu": samples_per_second_per_gpu,
                "lr": optimizer.param_groups[0]["lr"],
                "tokens": (step + 1) * args.batch_size * args.seq_len * args.world_size,
            }

            if args.log_logit_mean:
                log_data["logit_mean"] = logit_m.val

            for name, val in log_data.items():
                name = "train/" + name
                if tb_writer is not None:
                    tb_writer.add_scalar(name, val, step)
                if args.wandb:
                    assert wandb is not None, "Please install wandb."
                    wandb.log({name: val, "step": step, "tokens": log_data["tokens"]})

            # resetting batch / data time meters per log window
            batch_time_m.reset()
            data_time_m.reset()

            if math.isnan(losses_m.val):
                # case where loss goes to nan, we see this sometimes with bad nodes.
                # in this case we would like to free resources and prevent other issues
                # e.g., saving checkpoints and optmization states that may lead to skipped
                # training on restarts.
                return False

    # end for
    return True


@torch.inference_mode()
def evaluate(model, data, start_epoch, args, writer):
    """
    evaluates perplexity on validation data
    """
    if is_master(args):
        print("=> begin evaluation")
    device = torch.device(args.device)
    autocast = get_autocast(args.precision)

    model.eval()

    data["val"].set_epoch(start_epoch)  # set epoch in process safe manner via sampler or shared_epoch
    dataloader = data["val"].dataloader

    losses_m = AverageMeter()
    batch_time_m = AverageMeter()
    data_time_m = AverageMeter()
    sps_m = AverageMeter()
    spspg_m = AverageMeter()
    end = time.time()
    loss = torch.nn.CrossEntropyLoss()
    for i, batch in enumerate(dataloader):
        (texts,) = batch
        texts = torch.LongTensor(texts).to(device)

        data_time_m.update(time.time() - end)

        with autocast():
            inputs, targets = sample_chunk(texts, args)

            out, _ = model(inputs)
            total_loss = loss(out.reshape(-1, args.vocab_size), targets.reshape(-1))
            losses_m.update(total_loss.item(), inputs.shape[0])
        batch_time_m.update(time.time() - end)
        sps_m.update(inputs.numel() * args.world_size / batch_time_m.val)
        spspg_m.update(inputs.numel() / batch_time_m.val)

    # Save eval loss / etc.
    log_data = {
        "loss": losses_m.avg,
        "data_time": data_time_m.avg,
        "batch_time": batch_time_m.avg,
        "samples_per_second": sps_m.avg,
        "samples_per_second_per_gpu": spspg_m.avg,
        "tokens": start_epoch * args.train_num_samples * args.seq_len,
    }

    for name, val in log_data.items():
        name = "valid/" + name
        if writer is not None:
            writer.add_scalar(name, val, start_epoch)
        if args.wandb and is_master(args):
            assert wandb is not None, "Please install wandb."
            wandb.log({name: val, "epoch": start_epoch, "tokens": log_data["tokens"]})
    if is_master(args):
        print(f"evaluation perplexity: {math.exp(losses_m.avg)}")
    return log_data<|MERGE_RESOLUTION|>--- conflicted
+++ resolved
@@ -90,13 +90,9 @@
     elif chunk.shape[1] > args.seq_len + 1:
         start_idx = torch.randint(0, chunk.shape[1] - args.seq_len + 1, (1,)).item()
     else:
-<<<<<<< HEAD
         raise Exception(
             f"Invalid sequence length: Sequence length {args.seq_len} > {chunk.shape[1]} Chunk size"
         )
-=======
-        raise Exception(f"Invalid sequence length: Sequence length {seq_len} > {chunk.shape[1]} Chunk size")
->>>>>>> b6ec6969
 
     inputs = chunk[:, start_idx : start_idx + args.seq_len - 1]
     targets = chunk[:, start_idx + 1 : start_idx + args.seq_len]
@@ -147,11 +143,7 @@
 
         if args.accum_freq == 1:
             with autocast():
-<<<<<<< HEAD
                 inputs, targets = sample_chunk(texts, args)
-=======
-                inputs, targets = sample_chunk(texts, args.seq_len, args.target_mask_left)
->>>>>>> b6ec6969
                 out, _ = model(inputs)
 
                 if args.log_logit_mean:
