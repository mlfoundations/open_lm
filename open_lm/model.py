import math
import json
import re
from copy import deepcopy
from pathlib import Path
from dataclasses import dataclass, field
from typing import Callable

import torch
import torch.nn.functional as F
from torch import nn
from torch.utils.checkpoint import checkpoint

from huggingface_hub import PyTorchModelHubMixin

from open_lm.attention import get_attn_func, torch_attn
from open_lm.norms import get_norm_class
from open_lm.positional_embedding.head_rotary import HeadRotaryWithCast
from open_lm.positional_embedding.rotary import RotaryWithCast
from open_lm.positional_embedding.llama_rotary import LLaMARotaryWithCast
from open_lm.positional_embedding.none import identity_with_cast

# from open_lm.moe.mixture_of_experts import MoE
try:
    from megablocks.layers.moe import MoE
    from megablocks.layers.arguments import Arguments as MoEArgs
except ImportError:
    MoE = None
    MoEArgs = None

try:  # optional import
    from mamba_ssm.models.mixer_seq_simple import MambaLMHeadModel, MixerModel
    from mamba_ssm.ops.triton.layernorm import RMSNorm, layer_norm_fn, rms_norm_fn
except ImportError:
    MambaLMHeadModel = None

# from openclip
_MODEL_CONFIG_PATHS = [Path(__file__).parent / f"model_configs/"]
_MODEL_CONFIGS = {}  # directory (model_name: config) of model architecture configs


def _natural_key(string_):
    return [int(s) if s.isdigit() else s for s in re.split(r"(\d+)", string_.lower())]


def _rescan_model_configs(model_config_paths=None):
    global _MODEL_CONFIGS

    config_iter = None
    if model_config_paths is not None:
        config_iter = [
            Path(model_config_paths),
        ]
    else:
        config_iter = _MODEL_CONFIG_PATHS

    config_ext = (".json",)
    config_files = []
    for config_path in config_iter:
        if config_path.is_file() and config_path.suffix in config_ext:
            config_files.append(Path(config_path))
        elif config_path.is_dir():
            for ext in config_ext:
                config_files.extend(config_path.glob(f"*{ext}"))

    for cf in config_files:
        with open(cf, "r") as f:
            try:
                model_cfg = json.load(f)
                _MODEL_CONFIGS[cf.stem] = model_cfg
            except json.JSONDecodeError:
                print(f"Error loading model config {cf}")

    _MODEL_CONFIGS = {k: v for k, v in sorted(_MODEL_CONFIGS.items(), key=lambda x: _natural_key(x[0]))}


_rescan_model_configs()  # initial populate of model config registry


# args and default params follow llama (except with LayerNorm instead of RmsNorm)
@dataclass
class Params:
    dim: int = 512
    n_layers: int = 8
    n_heads: int = 8
    vocab_size: int = -1
    norm_eps: float = 1e-5
    seq_len: int = 2048
    post_embed_norm: bool = False
    weight_tying: bool = False
    norm_type: nn.Module = nn.LayerNorm
    attn_func: Callable = torch_attn
    apply_qk_norm: bool = False
    moe_loss_weight: float = 0.1
    moe_capacity_factor: float = 1.25
    moe_expert_model_parallelism: bool = False
    moe_weight_parallelism: bool = False
    moe_num_experts: int = 8
    moe_top_k: int = 2
    moe_freq: int = 0
    positional_embedding_type: str = "rotary"
    ffn_type: str = "swiglu"


@dataclass
class MambaParams:
    d_model: int = 2560
    n_layer: int = 64
    vocab_size: int = 50277
    seq_len: int = 2048
    ssm_cfg: dict = field(default_factory=dict)
    rms_norm: bool = True
    residual_in_fp32: bool = True
    fused_add_norm: bool = True
    pad_vocab_size_multiple: int = 8
    tie_embeddings: bool = True
    weight_tying: bool = False


def get_pos_embed(args: Params):
    head_dim = args.dim // args.n_heads
    if args.positional_embedding_type == "rotary":
        return RotaryWithCast(head_dim, args.seq_len)
    elif args.positional_embedding_type == "llama_rotary":
        return LLaMARotaryWithCast(head_dim, args.n_heads, args.seq_len)
    elif args.positional_embedding_type == "head_rotary":
        return HeadRotaryWithCast(head_dim, args.seq_len)
    elif args.positional_embedding_type == "none":
        return identity_with_cast
    else:
        raise RuntimeError(f"Unknown positional embedding type {args.positional_embedding_type}")


class CustomAttn(nn.Module):
    def __init__(self, layer_id, args: Params):
        super().__init__()
        self.n_heads = args.n_heads
        self.head_dim = args.dim // args.n_heads
        self.in_proj = nn.Linear(args.dim, 3 * args.n_heads * self.head_dim, bias=False)
        self.out_proj = nn.Linear(args.n_heads * self.head_dim, args.dim, bias=False)
        self.pos_embed = get_pos_embed(args)
        self.attn_fn = args.attn_func
        self.apply_qk_norm = args.apply_qk_norm

        # initialize norm layers for queries and keys if needed
        self.q_norm = (
            args.norm_type(
                args.n_heads * self.head_dim,
                eps=args.norm_eps,
            )
            if self.apply_qk_norm
            else nn.Identity()
        )
        self.k_norm = (
            args.norm_type(
                args.n_heads * self.head_dim,
                eps=args.norm_eps,
            )
            if self.apply_qk_norm
            else nn.Identity()
        )

        self.layer_id = layer_id
        self.dim = args.dim
        self.reset_parameters()

    def reset_parameters(self):
        # initialize weights by trunc_normal(1/sqrt(fan_in))
        std = 1.0 / math.sqrt(self.dim)
        torch.nn.init.trunc_normal_(self.in_proj.weight, std=std, a=-3 * std, b=3 * std)
        # scale init by depth as in https://arxiv.org/abs/1908.11365 -- worked slightly better.
        std = std / math.sqrt(2 * (self.layer_id + 1))
        torch.nn.init.trunc_normal_(self.out_proj.weight, std=std, a=-3 * std, b=3 * std)

    def forward(self, x: torch.Tensor, is_causal=True, past_key_value=None, use_cache=False, attention_mask=None):
        batchsize, q_len, _ = x.shape
        queries, keys, vals = self.in_proj(x).chunk(3, dim=-1)

        queries = self.q_norm(queries)
        keys = self.k_norm(keys)

        queries = queries.view(batchsize, q_len, self.n_heads, self.head_dim)
        keys = keys.view(batchsize, q_len, self.n_heads, self.head_dim)
        vals = vals.view(batchsize, q_len, self.n_heads, self.head_dim)

        past_length = 0 if past_key_value is None else past_key_value[0].shape[1]
        queries, keys, vals = self.pos_embed(queries, keys, vals, offset=past_length)

        if past_key_value is not None and use_cache:
            keys = torch.cat([past_key_value[0], keys], dim=1)
            vals = torch.cat([past_key_value[1], vals], dim=1)

        if use_cache:
            past_key_value = [keys, vals]

        output = self.attn_fn(
            queries,
            keys,
            vals,
            is_causal=is_causal,
            attention_mask=attention_mask,
        )

        output = output.view(batchsize, q_len, -1)

        return self.out_proj(output), past_key_value


class GemmaMLP(nn.Module):
    """Google's Gemma model MLP (aka GeGLU).

    Modified from https://github.com/google/gemma_pytorch/blob/01062c9ef4cf89ac0c985b25a734164ede017d0b/gemma/model.py#L182-L201
    """

    def __init__(self, dim: int, hidden_dim: int, layer_id: int):
        super().__init__()
        self.dim = dim
        self.hidden_dim = hidden_dim
        self.gate_proj = nn.Linear(dim, hidden_dim)
        self.up_proj = nn.Linear(dim, hidden_dim)
        self.down_proj = nn.Linear(hidden_dim, dim)
        self._layer_id = layer_id

    def forward(self, x):
        gate = self.gate_proj(x)
        gate = F.gelu(gate)
        up = self.up_proj(x)
        fuse = gate * up
        outputs = self.down_proj(fuse)
        return outputs

    def reset_parameters(self):
        std = 1.0 / math.sqrt(self.dim)
        torch.nn.init.trunc_normal_(self.gate_proj.weight, std=std, a=-3 * std, b=3 * std)
        torch.nn.init.trunc_normal_(self.up_proj.weight, std=std, a=-3 * std, b=3 * std)

        std = 1.0 / math.sqrt(self.hidden_dim)
        std = std / math.sqrt(2 * (self._layer_id + 1))
        torch.nn.init.trunc_normal_(self.down_proj.weight, std=std, a=-3 * std, b=3 * std)


# Same as pseudocode provided from xformers SwiGLU
# https://github.com/facebookresearch/xformers
class SwiGLUTorch(nn.Module):
    def __init__(self, in_dim, hidden_dim, out_dim, bias=True):
        super().__init__()
        self.w12 = nn.Linear(in_dim, 2 * hidden_dim, bias=bias)
        self.w3 = nn.Linear(hidden_dim, out_dim, bias=bias)

    def forward(self, x):
        gate, x = self.w12(x).chunk(2, dim=-1)
        x = F.silu(gate) * x
        return self.w3(x)


class Block(nn.Module):
    def __init__(self, layer_id, args: Params):
        super().__init__()
        self.n_heads = args.n_heads
        self.dim = args.dim

        self.head_dim = args.dim // args.n_heads
        self.attention = CustomAttn(layer_id, args)
        self._ffn_type = args.ffn_type
        if args.ffn_type == "swiglu":
            # this follows llama / lit llama -- go to multiple of 256
            self.hidden_dim = 256 * ((int(2 * 4 * args.dim / 3) + 256 - 1) // 256)
            self.feed_forward = SwiGLUTorch(args.dim, self.hidden_dim, args.dim, bias=False)
        elif args.ffn_type == "swiglu_torch":
            # this follows llama / lit llama -- go to multiple of 256
            self.hidden_dim = 256 * ((int(2 * 4 * args.dim / 3) + 256 - 1) // 256)
            self.feed_forward = SwiGLUTorch(args.dim, self.hidden_dim, args.dim, bias=False)
        elif args.ffn_type == "gelu":
            # Follows mosaic mpt7b, but without a bias.
            self.hidden_dim = args.dim * 4
            self._ff_w1 = nn.Linear(args.dim, self.hidden_dim, bias=False)
            self._ff_w2 = nn.Linear(self.hidden_dim, args.dim, bias=False)
            self.feed_forward = nn.Sequential(self._ff_w1, nn.GELU(approximate="none"), self._ff_w2)
        elif args.ffn_type == "gemma_geglu":
            # this follows llama / lit llama -- go to multiple of 256
            self.hidden_dim = 256 * ((int(2 * 4 * args.dim / 3) + 256 - 1) // 256)
            self.feed_forward = GemmaMLP(args.dim, self.hidden_dim, layer_id)
        elif args.ffn_type == "moe":
            moe_args = MoEArgs(
                hidden_size=args.dim,
                ffn_hidden_size=args.dim * 4,
                moe_num_experts=args.moe_num_experts,
                moe_weight_parallelism=args.moe_weight_parallelism,
                moe_expert_model_parallelism=args.moe_expert_model_parallelism,
                moe_top_k=args.moe_top_k,
                moe_capacity_factor=args.moe_capacity_factor,
                moe_loss_weight=args.moe_loss_weight,
                device=torch.cuda.current_device(),
                bf16=False,
                fp16=False,
            )
            self.feed_forward = MoE(moe_args)

        self.layer_id = layer_id
        self.attention_norm = args.norm_type(
            args.dim,
            eps=args.norm_eps,
        )
        self.ffn_norm = args.norm_type(
            args.dim,
            eps=args.norm_eps,
        )
        self.attention.seq_len = args.seq_len
        self.reset_parameters()

    def reset_parameters(self):
        if self._ffn_type == "swiglu" or self._ffn_type == "swiglu_torch":
            # initialize weights trunc_normal(1/sqrt(fan_in))
            std = 1.0 / math.sqrt(self.dim)
            torch.nn.init.trunc_normal_(self.feed_forward.w12.weight, std=std, a=-3 * std, b=3 * std)
            # scale init by depth as in https://arxiv.org/abs/1908.11365 -- worked slightly better.
            std = 1.0 / math.sqrt(self.hidden_dim)
            std = std / math.sqrt(2 * (self.layer_id + 1))
            torch.nn.init.trunc_normal_(self.feed_forward.w3.weight, std=std, a=-3 * std, b=3 * std)
        elif self._ffn_type == "gelu":
            std = 1.0 / math.sqrt(self.dim)
            torch.nn.init.trunc_normal_(self._ff_w1.weight, std=std, a=-3 * std, b=3 * std)

            std = 1.0 / math.sqrt(self.hidden_dim)
            std = std / math.sqrt(2 * (self.layer_id + 1))
            torch.nn.init.trunc_normal_(self._ff_w2.weight, std=std, a=-3 * std, b=3 * std)

    def forward(self, x, past_key_value=None, use_cache=False, attention_mask=None):
        h, past_key_value = self.attention(
            self.attention_norm(x),
            is_causal=True,
            past_key_value=past_key_value,
            use_cache=use_cache,
            attention_mask=attention_mask,
        )
        h = x + h
        if self._ffn_type == "moe":
            ffn_out, _ = self.feed_forward(self.ffn_norm(h))
        else:
            ffn_out = self.feed_forward(self.ffn_norm(h))
        out = h + ffn_out
        return out, past_key_value


class Transformer(nn.Module, PyTorchModelHubMixin):
    def __init__(self, params):
        super().__init__()
        # for convenience we often share param names with llama
        self.params = params
        self.dim = params.dim
        self.vocab_size = params.vocab_size
        self.n_layers = params.n_layers
        self.moe_num_experts = params.moe_num_experts
        self.seq_len = params.seq_len
        self.post_embed_norm = (
            params.norm_type(
                params.dim,
                eps=params.norm_eps,
            )
            if params.post_embed_norm
            else nn.Identity()
        )
        self.weight_tying = params.weight_tying

        self.tok_embeddings = nn.Embedding(params.vocab_size, params.dim)

        self.layers = torch.nn.ModuleList()
        ffn_type_ = params.ffn_type
        for layer_id in range(params.n_layers):
            if params.moe_freq > 0 and layer_id % params.moe_freq == 0:
                params.ffn_type = "moe"
            else:
                params.ffn_type = ffn_type_
            self.layers.append(Block(layer_id, params))

        # get class for normalization layers
        self.norm = params.norm_type(
            params.dim,
            eps=params.norm_eps,
        )
        self.output = nn.Linear(params.dim, params.vocab_size, bias=False)
        if self.weight_tying:
            self.tok_embeddings.weight = self.output.weight
        self.grad_checkpointing = False
        self.reset_parameters()

    def reset_parameters(self):
        # initialize weight 1/sqrt(dim)
        # this is 1/fan_in for output, as is default, and Maciej Kilian tried another option
        # for the embed layer (from RWKV paper) but this was better.
        std = 1.0 / math.sqrt(self.params.dim)
        torch.nn.init.trunc_normal_(self.output.weight, std=std, a=-3 * std, b=3 * std)
        torch.nn.init.trunc_normal_(self.tok_embeddings.weight, std=std, a=-3 * std, b=3 * std)

    @torch.jit.ignore
    def set_grad_checkpointing(self, enable=True):
        self.grad_checkpointing = enable

    def forward(self, input_ids=None, inputs_embeds=None, past_key_values=None, use_cache=False, attention_mask=None):
        """
        Args:
            input
            past_key_values
            use_cache (bool)
            attention_mask (torch.Tensor): Shape (batch_size, sequence_len), indicates tokens that should not be
                attended to. attention_mask[s, i] = False indicates that token i should not be attended to by any other
                token for sequence s.
        """
        if input_ids is not None:
            x = self.tok_embeddings(input_ids)
        elif inputs_embeds is not None:
            x = inputs_embeds
        else:
            raise ValueError("Either input_ids or inputs_embeds must be provided.")
        x = self.post_embed_norm(x)

        if past_key_values is None:
            past_key_values = [None] * self.n_layers
        elif isinstance(past_key_values, tuple):
            past_key_values = list(past_key_values)
        for i, layer in enumerate(self.layers):
            if self.grad_checkpointing:
                x, past_key_values[i] = checkpoint(layer, x, past_key_values[i], use_cache, attention_mask)
            else:
                x, past_key_values[i] = layer(x, past_key_values[i], use_cache=use_cache, attention_mask=attention_mask)
        if past_key_values[0] is None:
            past_key_values = None
        x = self.norm(x)
        output = self.output(x)
        # follow llama in casting this to float.
        return output.float(), x, past_key_values

    def get_input_embeddings(self):
        return self.tok_embeddings

    def get_output_embeddings(self):
        return self.output


def create_params(args):
    cfg = None

    if args.model.endswith(".json"):
        _rescan_model_configs(model_config_paths=args.model)
        args.model = Path(args.model).stem

    if args.model in _MODEL_CONFIGS:
        cfg = deepcopy(_MODEL_CONFIGS[args.model])
    else:
        raise ValueError("Pass a pre-defined open_lm model name or a json config")

    # Note: here all the parameters should come from the config file
    # but for retro-compatibility, we add new model parameters to the args (with a default value that matches the old version)
    # These args are managed separately by the argparser
    # If a parameter is in the model config, regardless of the args, we use the config parameters
    # If a parameter is not in the model config, we use the args parameter

    if "mamba" in args.model:
        return MambaParams(
            d_model=cfg["d_model"],
            n_layer=cfg["n_layer"],
            vocab_size=cfg["vocab_size"],
            seq_len=cfg["seq_len"],
            ssm_cfg={},
            rms_norm=cfg["rms_norm"],
            residual_in_fp32=cfg["residual_in_fp32"],
            fused_add_norm=cfg["fused_add_norm"],
            pad_vocab_size_multiple=cfg["pad_vocab_size_multiple"],
            tie_embeddings=cfg.get("weight_tying", False),
            weight_tying=cfg.get("weight_tying", False),
        )
    else:
        return Params(
            dim=cfg["hidden_dim"],
            n_layers=cfg["n_layers"],
            n_heads=cfg["n_heads"],
            seq_len=cfg["seq_len"],
            vocab_size=cfg["vocab_size"],
            post_embed_norm=cfg["post_embed_norm"],
            weight_tying=cfg["weight_tying"],
            norm_type=get_norm_class(cfg.get("model_norm", args.model_norm)),
            attn_func=get_attn_func(
                args.attn_name, args.attn_activation, args.attn_seq_scalar, args.attn_seq_scalar_alpha
            ),
            apply_qk_norm=cfg.get("qk_norm", args.qk_norm),
            positional_embedding_type=cfg.get("positional_embedding_type", args.positional_embedding_type),
            ffn_type=cfg.get("ffn_type", args.ffn_type),
            moe_num_experts=cfg.get("moe_num_experts", args.moe_num_experts),
            moe_loss_weight=cfg.get("moe_loss_weight", args.moe_loss_weight),
            moe_expert_model_parallelism=cfg.get("moe_expert_model_parallelism", args.moe_expert_model_parallelism),
            moe_weight_parallelism=cfg.get("moe_weight_parallelism", args.moe_weight_parallelism),
            moe_capacity_factor=cfg.get("moe_capacity_factor", args.moe_capacity_factor),
            moe_freq=cfg.get("moe_freq", args.moe_freq),
            moe_top_k=cfg.get("moe_top_k", args.moe_top_k),
        )

<<<<<<< HEAD

if MambaLMHeadModel is not None:
    # This is a copy-paste of the Mamba SSM code with the addition of inputs_embeds
=======
if MambaLMHeadModel is not None:
    # This is a copy-paste of the Mamba SSM code with the addition of inputs_embeds
>>>>>>> 11d20284
    class MixerModelOpenLM(MixerModel):
        def forward(self, input_ids=None, inputs_embeds=None, inference_params=None, **kwargs):
            assert input_ids is not None or inputs_embeds is not None
            hidden_states = self.embedding(input_ids) if inputs_embeds is None else inputs_embeds
            residual = None
            for layer in self.layers:
<<<<<<< HEAD
                hidden_states, residual = layer(hidden_states, residual, inference_params=inference_params)
=======
                hidden_states, residual = layer(
                    hidden_states, residual, inference_params=inference_params
                )
>>>>>>> 11d20284
            if not self.fused_add_norm:
                residual = (hidden_states + residual) if residual is not None else hidden_states
                hidden_states = self.norm_f(residual.to(dtype=self.norm_f.weight.dtype))
            else:
                # Set prenorm=False here since we don't need the residual
                fused_add_norm_fn = rms_norm_fn if isinstance(self.norm_f, RMSNorm) else layer_norm_fn
                hidden_states = fused_add_norm_fn(
                    hidden_states,
                    self.norm_f.weight,
                    self.norm_f.bias,
                    eps=self.norm_f.eps,
                    residual=residual,
                    prenorm=False,
                    residual_in_fp32=self.residual_in_fp32,
                )
            return hidden_states

<<<<<<< HEAD
    # This is a copy-paste of the Mamba SSM code with the usage of MixerModelOpenLM instead of MixerModel
=======

    # This is a copy-paste of the Mamba SSM code with the usage of MixerModelOpenLM instead of MixerModel
>>>>>>> 11d20284
    class MambaLMHeadModelOpenLM(MambaLMHeadModel):
        def __init__(
            self,
            config,
            initializer_cfg=None,
            device=None,
            dtype=None,
        ) -> None:
            super().__init__(config, initializer_cfg, device, dtype)
            d_model = config.d_model
            n_layer = config.n_layer
            vocab_size = config.vocab_size
            ssm_cfg = config.ssm_cfg
            rms_norm = config.rms_norm
            residual_in_fp32 = config.residual_in_fp32
            fused_add_norm = config.fused_add_norm
            factory_kwargs = {"device": device, "dtype": dtype}
            self.backbone = MixerModelOpenLM(
                d_model=d_model,
                n_layer=n_layer,
                vocab_size=vocab_size,
                ssm_cfg=ssm_cfg,
                rms_norm=rms_norm,
                initializer_cfg=initializer_cfg,
                fused_add_norm=fused_add_norm,
                residual_in_fp32=residual_in_fp32,
                **factory_kwargs,
<<<<<<< HEAD
            )

        def forward(self, input_ids=None, inputs_embeds=None, inference_params=None, **kwargs):
            hidden_state = self.backbone(input_ids, inputs_embeds, inference_params)
            lm_logits = self.lm_head(hidden_state)
            return lm_logits, hidden_state, inference_params

    class Mamba(nn.Module):
        # Experimental architecture, please "pip install mamba-ssm"
        # https://arxiv.org/abs/2312.00752
        def __init__(self, params):
            if MambaLMHeadModel is None:
                raise ImportError(
                    "MambaLMHeadModel is not available. Please install the 'mamba_ssm' package by running 'pip install mamba-ssm'."
                )

            super().__init__()
            self.vocab_size = params.vocab_size
            self.seq_len = params.seq_len
            self.dim = params.d_model

            self.model = MambaLMHeadModelOpenLM(params)

        def reset_parameters(self):
            return

        def forward(self, input_ids, inputs_embeds=None, inference_params=None, **kwargs):
            logits, hidden_state, inference_params = self.model(input_ids, inputs_embeds, inference_params, **kwargs)
            return logits, hidden_state, inference_params

else:

    class Mamba(nn.Module):
        # Experimental architecture, please "pip install mamba-ssm"
        # https://arxiv.org/abs/2312.00752
        def __init__(self, params):
            raise ImportError(
                "MambaLMHeadModel is not available. Please install the 'mamba_ssm' package by running 'pip install mamba-ssm'."
            )

        def reset_parameters(self):
            return

=======
            )
        def forward(self, input_ids=None, inputs_embeds=None, inference_params=None, **kwargs):
            hidden_state = self.backbone(input_ids, inputs_embeds, inference_params)
            lm_logits = self.lm_head(hidden_state)
            return lm_logits, hidden_state, inference_params


    class Mamba(nn.Module):
        # Experimental architecture, please "pip install mamba-ssm"
        # https://arxiv.org/abs/2312.00752
        def __init__(self, params):
            if MambaLMHeadModel is None:
                raise ImportError(
                    "MambaLMHeadModel is not available. Please install the 'mamba_ssm' package by running 'pip install mamba-ssm'."
                )

            super().__init__()
            self.vocab_size = params.vocab_size
            self.seq_len = params.seq_len
            self.dim = params.d_model

            self.model = MambaLMHeadModelOpenLM(params)

        def reset_parameters(self):
            return

        def forward(self, input_ids, inputs_embeds=None, inference_params=None, **kwargs):
            logits, hidden_state, inference_params = self.model(input_ids, inputs_embeds, inference_params, **kwargs)
            return logits, hidden_state, inference_params
else:
    class Mamba(nn.Module):
        # Experimental architecture, please "pip install mamba-ssm"
        # https://arxiv.org/abs/2312.00752
        def __init__(self, params):
            raise ImportError(
                "MambaLMHeadModel is not available. Please install the 'mamba_ssm' package by running 'pip install mamba-ssm'."
            )

        def reset_parameters(self):
            return

>>>>>>> 11d20284
        def forward(self, input_ids, inputs_embeds=None, inference_params=None, **kwargs):
            raise ImportError(
                "MambaLMHeadModel is not available. Please install the 'mamba_ssm' package by running 'pip install mamba-ssm'."
            )


def create_model(args):
    if "mamba" in args.model:
        model = Mamba(create_params(args))
        return model
    else:
        model = Transformer(create_params(args))
        return model<|MERGE_RESOLUTION|>--- conflicted
+++ resolved
@@ -494,27 +494,17 @@
             moe_top_k=cfg.get("moe_top_k", args.moe_top_k),
         )
 
-<<<<<<< HEAD
-
-if MambaLMHeadModel is not None:
-    # This is a copy-paste of the Mamba SSM code with the addition of inputs_embeds
-=======
 if MambaLMHeadModel is not None:
     # This is a copy-paste of the Mamba SSM code with the addition of inputs_embeds
->>>>>>> 11d20284
     class MixerModelOpenLM(MixerModel):
         def forward(self, input_ids=None, inputs_embeds=None, inference_params=None, **kwargs):
             assert input_ids is not None or inputs_embeds is not None
             hidden_states = self.embedding(input_ids) if inputs_embeds is None else inputs_embeds
             residual = None
             for layer in self.layers:
-<<<<<<< HEAD
-                hidden_states, residual = layer(hidden_states, residual, inference_params=inference_params)
-=======
                 hidden_states, residual = layer(
                     hidden_states, residual, inference_params=inference_params
                 )
->>>>>>> 11d20284
             if not self.fused_add_norm:
                 residual = (hidden_states + residual) if residual is not None else hidden_states
                 hidden_states = self.norm_f(residual.to(dtype=self.norm_f.weight.dtype))
@@ -532,12 +522,33 @@
                 )
             return hidden_states
 
-<<<<<<< HEAD
+if MambaLMHeadModel is not None:
+    # This is a copy-paste of the Mamba SSM code with the addition of inputs_embeds
+    class MixerModelOpenLM(MixerModel):
+        def forward(self, input_ids=None, inputs_embeds=None, inference_params=None, **kwargs):
+            assert input_ids is not None or inputs_embeds is not None
+            hidden_states = self.embedding(input_ids) if inputs_embeds is None else inputs_embeds
+            residual = None
+            for layer in self.layers:
+                hidden_states, residual = layer(hidden_states, residual, inference_params=inference_params)
+            if not self.fused_add_norm:
+                residual = (hidden_states + residual) if residual is not None else hidden_states
+                hidden_states = self.norm_f(residual.to(dtype=self.norm_f.weight.dtype))
+            else:
+                # Set prenorm=False here since we don't need the residual
+                fused_add_norm_fn = rms_norm_fn if isinstance(self.norm_f, RMSNorm) else layer_norm_fn
+                hidden_states = fused_add_norm_fn(
+                    hidden_states,
+                    self.norm_f.weight,
+                    self.norm_f.bias,
+                    eps=self.norm_f.eps,
+                    residual=residual,
+                    prenorm=False,
+                    residual_in_fp32=self.residual_in_fp32,
+                )
+            return hidden_states
+
     # This is a copy-paste of the Mamba SSM code with the usage of MixerModelOpenLM instead of MixerModel
-=======
-
-    # This is a copy-paste of the Mamba SSM code with the usage of MixerModelOpenLM instead of MixerModel
->>>>>>> 11d20284
     class MambaLMHeadModelOpenLM(MambaLMHeadModel):
         def __init__(
             self,
@@ -565,9 +576,7 @@
                 fused_add_norm=fused_add_norm,
                 residual_in_fp32=residual_in_fp32,
                 **factory_kwargs,
-<<<<<<< HEAD
             )
-
         def forward(self, input_ids=None, inputs_embeds=None, inference_params=None, **kwargs):
             hidden_state = self.backbone(input_ids, inputs_embeds, inference_params)
             lm_logits = self.lm_head(hidden_state)
@@ -609,49 +618,6 @@
         def reset_parameters(self):
             return
 
-=======
-            )
-        def forward(self, input_ids=None, inputs_embeds=None, inference_params=None, **kwargs):
-            hidden_state = self.backbone(input_ids, inputs_embeds, inference_params)
-            lm_logits = self.lm_head(hidden_state)
-            return lm_logits, hidden_state, inference_params
-
-
-    class Mamba(nn.Module):
-        # Experimental architecture, please "pip install mamba-ssm"
-        # https://arxiv.org/abs/2312.00752
-        def __init__(self, params):
-            if MambaLMHeadModel is None:
-                raise ImportError(
-                    "MambaLMHeadModel is not available. Please install the 'mamba_ssm' package by running 'pip install mamba-ssm'."
-                )
-
-            super().__init__()
-            self.vocab_size = params.vocab_size
-            self.seq_len = params.seq_len
-            self.dim = params.d_model
-
-            self.model = MambaLMHeadModelOpenLM(params)
-
-        def reset_parameters(self):
-            return
-
-        def forward(self, input_ids, inputs_embeds=None, inference_params=None, **kwargs):
-            logits, hidden_state, inference_params = self.model(input_ids, inputs_embeds, inference_params, **kwargs)
-            return logits, hidden_state, inference_params
-else:
-    class Mamba(nn.Module):
-        # Experimental architecture, please "pip install mamba-ssm"
-        # https://arxiv.org/abs/2312.00752
-        def __init__(self, params):
-            raise ImportError(
-                "MambaLMHeadModel is not available. Please install the 'mamba_ssm' package by running 'pip install mamba-ssm'."
-            )
-
-        def reset_parameters(self):
-            return
-
->>>>>>> 11d20284
         def forward(self, input_ids, inputs_embeds=None, inference_params=None, **kwargs):
             raise ImportError(
                 "MambaLMHeadModel is not available. Please install the 'mamba_ssm' package by running 'pip install mamba-ssm'."
