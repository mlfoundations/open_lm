--- conflicted
+++ resolved
@@ -178,12 +178,7 @@
         self.in_proj = nn.Linear(args.dim, 3 * args.n_heads * self.head_dim, bias=False)
         self.out_proj = nn.Linear(args.n_heads * self.head_dim, args.dim, bias=False)
         self.pos_embed = get_pos_embed(args)
-<<<<<<< HEAD
-        
-        self.attn_fn = xformers_attn
-=======
         self.attn_fn = xformers_attn if torch.cuda.is_available() else torch_attn
->>>>>>> 813d5018
         self.apply_qk_norm = args.apply_qk_norm
 
         # initialize norm layers for queries and keys if needed
@@ -256,13 +251,8 @@
         
         self.head_dim = args.dim // args.n_heads
         self.attention = CustomAttn(layer_id, args)
-<<<<<<< HEAD
         self.moe_num_experts = args.moe_num_experts
         self.ffn_type = args.ffn_type
-=======
-        self._ffn_type = args.ffn_type
-
->>>>>>> 813d5018
         if args.ffn_type == "swiglu":
             # this follows llama / lit llama -- go to multiple of 256
             self.hidden_dim = 256 * ((int(2 * 4 * args.dim / 3) + 256 - 1) // 256)
@@ -273,7 +263,6 @@
             self._ff_w1 = nn.Linear(args.dim, self.hidden_dim, bias=False)
             self._ff_w2 = nn.Linear(self.hidden_dim, args.dim, bias=False)
             self.feed_forward = nn.Sequential(self._ff_w1, nn.GELU(approximate="none"), self._ff_w2)
-<<<<<<< HEAD
         elif args.ffn_type == "moe":
             moe_args = MoEArgs(hidden_size=args.dim,
                                ffn_hidden_size=args.dim * 4,
@@ -287,23 +276,8 @@
                                bf16=False,
                                fp16=False)
             self.feed_forward = MoE(moe_args)
-        # elif args.ffn_type == "xformers_moe":
-        #     self.feed_forward = MoE(dim_model=args.dim,
-        #                             dropout=self.moe_dropout,
-        #                             ffn_type="swiglu",
-        #                             number_of_experts=self.moe_num_experts,
-        #                             gate=self.moe_gate)
-        #     def div_by_num_experts(num_experts, tensor):
-        #         return tensor / num_experts
-        #     expert_normalization_term = math.sqrt(self.moe_num_experts)
-        #     for p in self.feed_forward.moe.experts.parameters():
-        #         p.expert = True
-        #         # Scale grads by world_size/pg_size so that grads match the equivalent replicated
-        #         # world size expected within Trainer
-        #         p.register_hook(functools.partial(div_by_num_experts, expert_normalization_term))
-
-=======
->>>>>>> 813d5018
+
+
 
         self.layer_id = layer_id
         self.attention_norm = args.norm_type(
@@ -334,7 +308,6 @@
             std = std / math.sqrt(2 * (self._layer_id + 1))
             torch.nn.init.trunc_normal_(self._ff_w2.weight, std=std, a=-3 * std, b=3 * std)
 
-<<<<<<< HEAD
     def forward(self, x):
         h = x + self.attention(self.attention_norm(x), is_causal=True)
         if self.ffn_type == "moe":
@@ -345,18 +318,6 @@
         #     print(get_load_balancing_loss()[0])
         out = h + ffn_out
         return out
-=======
-    def forward(self, x, past_key_value=None, use_cache=False):
-        h, past_key_value = self.attention(
-            self.attention_norm(x),
-            is_causal=True,
-            past_key_value=past_key_value,
-            use_cache=use_cache,
-        )
-        h = x + h
-        out = h + self.feed_forward(self.ffn_norm(h))
-        return out, past_key_value
->>>>>>> 813d5018
 
 
 class Transformer(nn.Module, PyTorchModelHubMixin):
@@ -457,35 +418,12 @@
     # These args are managed separately by the argparser
     # If a parameter is in the model config, regardless of the args, we use the config parameters
     # If a parameter is not in the model config, we use the args parameter
-<<<<<<< HEAD
-    return Params(
-        dim=cfg["hidden_dim"],
-        n_layers=cfg["n_layers"],
-        n_heads=cfg["n_heads"],
-        seq_len=cfg["seq_len"],
-        vocab_size=cfg["vocab_size"],
-        post_embed_norm=cfg["post_embed_norm"],
-        weight_tying=cfg["weight_tying"],
-        norm_type=get_norm_class(cfg.get("model_norm", args.model_norm)),
-        apply_qk_norm=cfg.get("qk_norm", args.qk_norm),
-        positional_embedding_type=cfg.get("positional_embedding_type", args.positional_embedding_type),
-        ffn_type=cfg.get("ffn_type", args.ffn_type),
-        moe_num_experts=cfg.get("moe_num_experts", args.moe_num_experts),
-        moe_loss_weight=cfg.get("moe_loss_weight", args.moe_loss_weight),
-        moe_expert_model_parallelism=cfg.get("moe_expert_model_parallelism", args.moe_expert_model_parallelism),
-        moe_weight_parallelism=cfg.get("moe_weight_parallelism", args.moe_weight_parallelism),
-        moe_capacity_factor=cfg.get("moe_capacity_factor", args.moe_capacity_factor),
-        moe_freq=cfg.get("moe_freq", args.moe_freq),
-        moe_top_k=cfg.get("moe_top_k", args.moe_top_k),
-    )
-=======
-
     if "mamba" in args.model:
         return {
-            "d_model": cfg["d_model"],
-            "n_layer": cfg["n_layer"],
-            "vocab_size": cfg["vocab_size"],
-            "seq_len": cfg["seq_len"],
+            "d_model": cfg['d_model'],
+            "n_layer": cfg['n_layer'],
+            "vocab_size": cfg['vocab_size'],
+            "seq_len": cfg['seq_len'],
         }
     else:
         return Params(
@@ -500,8 +438,14 @@
             apply_qk_norm=cfg.get("qk_norm", args.qk_norm),
             positional_embedding_type=cfg.get("positional_embedding_type", args.positional_embedding_type),
             ffn_type=cfg.get("ffn_type", args.ffn_type),
-        )
-
+            moe_num_experts=cfg.get("moe_num_experts", args.moe_num_experts),
+            moe_loss_weight=cfg.get("moe_loss_weight", args.moe_loss_weight),
+            moe_expert_model_parallelism=cfg.get("moe_expert_model_parallelism", args.moe_expert_model_parallelism),
+            moe_weight_parallelism=cfg.get("moe_weight_parallelism", args.moe_weight_parallelism),
+            moe_capacity_factor=cfg.get("moe_capacity_factor", args.moe_capacity_factor),
+            moe_freq=cfg.get("moe_freq", args.moe_freq),
+            moe_top_k=cfg.get("moe_top_k", args.moe_top_k),
+        )
 
 class Mamba(nn.Module):
     # Experimental architecture, please "pip install mamba-ssm"
@@ -524,7 +468,6 @@
     def forward(self, x):
         out = self.model(x).logits
         return out, None
->>>>>>> 813d5018
 
 
 def create_model(args):
