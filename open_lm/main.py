--- conflicted
+++ resolved
@@ -45,15 +45,6 @@
 
 from open_lm.model import create_model
 from open_lm.utils.transformers.hf_wrapper import create_wrapped_hf_model
-<<<<<<< HEAD
-from .data import get_data, get_wds_dataset
-from .distributed import is_master, init_distributed_device, broadcast_object
-from .logger import setup_logging
-from .params import parse_args
-from .scheduler import cosine_lr
-from .train import train_one_epoch, evaluate_loop
-from .file_utils import (
-=======
 from open_lm.data import get_data, get_wds_dataset
 from open_lm.distributed import is_master, init_distributed_device, broadcast_object
 from open_lm.logger import setup_logging
@@ -61,7 +52,6 @@
 from open_lm.scheduler import cosine_lr
 from open_lm.train import train_one_epoch, evaluate
 from open_lm.file_utils import (
->>>>>>> 158124d1
     pt_load,
     check_exists,
     start_sync_process,
