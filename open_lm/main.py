import atexit
import logging
import os
import re
import sys
import random
from datetime import datetime
import functools
import numpy as np
from pathlib import Path
import json
import traceback

import fsspec
import torch
from torch import optim
from torch.cuda.amp import GradScaler

import torch.distributed as dist

from torch.distributed.fsdp import (
    FullyShardedDataParallel as FSDP,
    MixedPrecision,
    BackwardPrefetch,
    ShardingStrategy,
    FullStateDictConfig,
    StateDictType,
    CPUOffload,
)
from torch.distributed.fsdp.wrap import transformer_auto_wrap_policy

from open_lm.data import proc_token
from open_lm.model import Block
from open_lm.losses import CrossEntropyLossWithZLoss

try:
    import wandb
except ImportError:
    wandb = None

try:
    import torch.utils.tensorboard as tensorboard
except ImportError:
    tensorboard = None

from open_lm.model import create_model

from open_lm.utils.transformers.hf_wrapper import create_wrapped_hf_model
from open_lm.data import get_data, get_wds_dataset
from open_lm.distributed import is_master, init_distributed_device, broadcast_object
from open_lm.logger import setup_logging
from open_lm.params import parse_args
from open_lm.scheduler import cosine_lr
<<<<<<< HEAD
from open_lm.train import train_one_epoch, evaluate
=======
from open_lm.train import train_one_epoch, evaluate_loop

>>>>>>> 685bc519
from open_lm.file_utils import (
    pt_load,
    check_exists,
    start_sync_process,
    remote_sync,
    get_string_for_epoch,
    log_num_checkpoints,
    terminate_sync_process,
)


LATEST_CHECKPOINT_NAME = "epoch_latest.pt"


def random_seed(seed=42, rank=0):
    torch.manual_seed(seed + rank)
    np.random.seed(seed + rank)
    random.seed(seed + rank)


def natural_key(string_):
    """See http://www.codinghorror.com/blog/archives/001018.html"""
    return [int(s) if s.isdigit() else s for s in re.split(r"(\d+)", string_.lower())]


def get_latest_checkpoint(path: str):
    is_s3 = path.startswith("s3")
    fs, root_path = fsspec.core.url_to_fs(path)
    checkpoints = fs.glob(os.path.join(root_path, "**/epoch_*.pt"))
    if checkpoints:
        checkpoints = sorted(checkpoints, key=natural_key)
        return f"s3://{checkpoints[-1]}" if is_s3 else checkpoints[-1]

    return None


def get_state_dict(name):
    checkpoint = pt_load(name, map_location="cpu")
    if "epoch" in checkpoint:
        sd = checkpoint["state_dict"]
        if next(iter(sd.items()))[0].startswith("module"):
            sd = {k[len("module.") :]: v for k, v in sd.items()}
    else:
        sd = checkpoint
    return sd


def load_model(args, model):
    checkpoint = pt_load(args.resume, map_location="cpu")
    if "epoch" in checkpoint:
        # resuming a train checkpoint w/ epoch and optimizer state
        start_epoch = checkpoint["epoch"]
        sd = checkpoint["state_dict"]
        global_step = checkpoint.get("step", None)
        if next(iter(sd.items()))[0].startswith("module"):
            sd = {k[len("module.") :]: v for k, v in sd.items()}
        if args.fsdp:
            model.load_state_dict(sd)
        elif args.distributed:
            model.module.load_state_dict(sd)
        else:
            model.load_state_dict(sd)
        logging.info(f"=> resuming checkpoint '{args.resume}' (epoch {start_epoch})")
    else:
        # loading a bare (model only) checkpoint for fine-tune or evaluation
        start_epoch, global_step = 0, 0
        model.load_state_dict(checkpoint)
        logging.info(f"=> loaded checkpoint '{args.resume}' (epoch {start_epoch})")
    return start_epoch, global_step


def load_optimizer(args, model, optimizer, scaler):
    potential_checkpoint = args.resume.replace("epoch_", "optimizer_")
    if check_exists(potential_checkpoint):
        checkpoint = pt_load(potential_checkpoint, map_location="cpu")
    else:
        checkpoint = pt_load(args.resume, map_location="cpu")
    if "optimizer" in checkpoint:
        if optimizer is not None:
            osd = checkpoint["optimizer"]
            if args.fsdp:
                osd = FSDP.optim_state_dict_to_load(model=model, optim=optimizer, optim_state_dict=osd)
            optimizer.load_state_dict(osd)
            logging.info(f"=> resuming optimizer")
        if scaler is not None and "scaler" in checkpoint:
            scaler.load_state_dict(checkpoint["scaler"])
    else:
        logging.info(f"=> WARNING: not resuming optimizer.")


def load_data_chunks(args):
    checkpoint = pt_load(args.resume, map_location="cpu")
    if "next_shard_per_source" in checkpoint and "samples_seen" in checkpoint:
        return checkpoint["next_shard_per_source"], checkpoint["samples_seen"]
    else:
        logging.info(
            "=> WARNING: tried to resume a checkpoint without data loading info. Re-starting data loading from the "
            "first shard."
        )
        return [0 for _ in range(len(args.dataset_manifest))], 0


def save_checkpoint(
    args,
    model,
    optimizer,
    scaler,
    completed_epoch,
    evaluation_metrics,
    step,
    is_final_checkpoint,
    next_shard_per_source=None,
    samples_seen=None,
):
    cpu_state, optim_state = None, None
    if args.logs and args.logs.lower() != "none" and args.fsdp:
        save_policy = FullStateDictConfig(offload_to_cpu=True, rank0_only=True)
        with FSDP.state_dict_type(model, StateDictType.FULL_STATE_DICT, save_policy):
            cpu_state = model.state_dict()
            optim_state = FSDP.optim_state_dict(model, optimizer)
    if args.save_logs:
        checkpoint_dict_model = {
            "epoch": completed_epoch,
            "name": args.name,
            "state_dict": cpu_state if args.fsdp else model.state_dict(),
            "evaluation_metrics": evaluation_metrics,
        }
        if next_shard_per_source is not None:
            checkpoint_dict_model["next_shard_per_source"] = next_shard_per_source

        if samples_seen is not None:
            checkpoint_dict_model["samples_seen"] = samples_seen

        if step is not None:
            checkpoint_dict_model["step"] = step

        checkpoint_dict_opt = {
            "epoch": completed_epoch,
            "name": args.name,
            "optimizer": optim_state if args.fsdp else optimizer.state_dict(),
            "evaluation_metrics": evaluation_metrics,
        }

        if scaler is not None:
            checkpoint_dict_opt["scaler"] = scaler.state_dict()

        checkpoint_dict_stats = {
            "epoch": completed_epoch,
            "name": args.name,
            "is_final_checkpoint": is_final_checkpoint,
            "evaluation_metrics": evaluation_metrics,
        }

        prefixes = {
            "epoch_": checkpoint_dict_model,
            "optimizer_": checkpoint_dict_opt,
            "stats_": checkpoint_dict_stats,
        }

        if (
            completed_epoch == args.epochs
            or is_final_checkpoint
            or (args.save_frequency > 0 and (completed_epoch % args.save_frequency) == 0)
        ):
            for prefix in prefixes:
                path = os.path.join(args.checkpoint_path, f"{prefix}{completed_epoch}.pt")
                print(f"Saving {prefix}{completed_epoch} in {path}...")
                torch.save(
                    prefixes[prefix],
                    path,
                )

        if args.delete_previous_checkpoint:
            for prefix in prefixes:
                prev = os.path.join(args.checkpoint_path, f"{prefix}{completed_epoch - 1}.pt")
                if os.path.exists(prev):
                    os.remove(prev)


def check_args(args):
    resume_latest = args.resume == "latest"

    if args.hf_model is not None and args.hf_seq_len is None:
        raise ValueError("If passing --hf-model, must also pass --hf-seq-len to be used for training/fine-tuning.")

    if args.hf_model is not None and args.fsdp and args.hf_fsdp_block is None:
        raise ValueError("If passing --hf-model and --fsdp, must also pass --hf-fsdp-block.")

    if resume_latest:
        # If using remote_sync, need to check the remote instead of the local checkpoints folder.
        if args.remote_sync is not None:
            if args.save_most_recent:
                raise ValueError("Cannot use save-most-recent with remote_sync and resume latest.")
            if args.remote_sync_protocol != "s3":
                raise ValueError("Sync protocol not supported when using resume latest.")

    if args.target_mask_left is not None and args.target_mask_individual == args.target_mask_left:
        raise ValueError(
            f"--target-mask-left and --target-mask-individual set to same value of {args.target_mask_left}."
        )

    if args.lr_scheduler != "cosine":
        raise ValueError(
            f"Unknown scheduler, {args.lr_scheduler}. Available options are: cosine, const, const-cooldown."
        )

    if args.experimental_meta_device:
        print("WARNING: Meta device initialization requested, but this is not currently fully tested.")


def main(args):
    args = parse_args(args)

    # Check the arg list for any incompatibilities.
    check_args(args)

    requires_training = args.train_data or args.dataset_type == "synthetic" or args.dataset_manifest is not None

    if torch.cuda.is_available():
        # This enables tf32 on Ampere GPUs which is only 8% slower than
        # float16 and almost as accurate as float32
        # This was a default in pytorch until 1.12
        torch.backends.cuda.matmul.allow_tf32 = True
        torch.backends.cudnn.benchmark = True
        torch.backends.cudnn.deterministic = False

    # fully initialize distributed device environment
    device = init_distributed_device(args)

    assert (
        args.global_batch_size % args.world_size == 0
    ), f"Global batch size ({args.global_batch_size}) is not divisible by number of GPUs ({args.world_size}), and thus cannot be respected."

    args.per_gpu_batch_size = max(args.global_batch_size // args.world_size, 1)
    if args.val_data is not None:
        args.per_gpu_val_batch_size = max(args.global_val_batch_size // args.world_size, 1)

    if args.hf_model is not None and args.hf_seq_len is None:
        raise ValueError("If passing --hf-model, must also pass --hf-seq-len to be used for training/fine-tuning.")

    if args.hf_model is not None and args.fsdp and args.hf_fsdp_block is None:
        raise ValueError("If passing --hf-model and --fsdp, must also pass --hf-fspd-block.")

    if args.fsdp and not args.distributed:
        raise ValueError(f"--fsdp can only be specified in distributed mode.")

    # get the name of the experiments
    if args.name is None:
        # sanitize model name for filesystem / uri use, easier if we don't use / in name as a rule?
        model_name_safe = None
        if args.hf_model is not None:
            model_name_safe = args.hf_model.replace("/", "-")
        else:
            if Path(args.model).is_file():
                model_name_safe = Path(args.model).stem.replace("/", "-")
            else:
                model_name_safe = args.model.replace("/", "-")

        date_str = datetime.now().strftime("%Y_%m_%d-%H_%M_%S")
        if args.distributed:
            # sync date_str from master to all ranks
            date_str = broadcast_object(args, date_str)
        args.name = "-".join(
            [
                date_str,
                f"model_{model_name_safe}",
                f"lr_{args.lr}",
                f"b_{args.per_gpu_batch_size}",  # Per gpu to respect old naming convention
            ]
        )

    resume_latest = args.resume == "latest"
    log_base_path = os.path.join(args.logs, args.name)
    args.log_path = None
    if is_master(args, local=args.log_local):
        os.makedirs(log_base_path, exist_ok=True)
        log_filename = f"out-{args.rank}" if args.log_local else "out.log"
        args.log_path = os.path.join(log_base_path, log_filename)
        if os.path.exists(args.log_path) and not resume_latest:
            raise ValueError(f"Experiment {args.log_path} already exists. Use --name to specify a new experiment.")

    # Setup text logger
    args.log_level = logging.DEBUG if args.debug else logging.INFO
    setup_logging(args.log_path, args.log_level)

    # Setup wandb, tensorboard, checkpoint logging
    args.wandb = "wandb" in args.report_to or "all" in args.report_to
    args.tensorboard = "tensorboard" in args.report_to or "all" in args.report_to
    args.checkpoint_path = os.path.join(log_base_path, "checkpoints")
    if is_master(args):
        args.tensorboard_path = os.path.join(log_base_path, "tensorboard") if args.tensorboard else ""
        for dirname in [args.tensorboard_path, args.checkpoint_path]:
            if dirname:
                os.makedirs(dirname, exist_ok=True)
    else:
        args.tensorboard_path = ""

    if resume_latest:
        resume_from = None
        checkpoint_path = args.checkpoint_path

        if is_master(args):
            # Checking for existing checkpoint via master rank only. It is possible for
            # different rank processes to see different files if a shared file-system is under
            # stress, however it's very difficult to fully work around such situations.
            if args.save_most_recent:
                # if --save-most-recent flag is set, look for latest at a fixed filename
                resume_from = os.path.join(checkpoint_path, "checkpoints", LATEST_CHECKPOINT_NAME)
                if not os.path.exists(resume_from):
                    # If no latest checkpoint has been saved yet, don't try to resume
                    resume_from = None
            else:
                # otherwise, list checkpoint dir contents and pick the newest checkpoint
                resume_from = get_latest_checkpoint(checkpoint_path)
            if resume_from:
                logging.info(f"Found latest resume checkpoint at {resume_from}.")
            else:
                logging.info(f"No latest resume checkpoint found in {checkpoint_path}.")
        if args.distributed:
            # sync found checkpoint path to all ranks
            resume_from = broadcast_object(args, resume_from)
        args.resume = resume_from

    if args.copy_codebase:
        copy_codebase(args)

    # start the sync proces if remote-sync is not None
    remote_sync_process = None
    if is_master(args) and args.remote_sync is not None:
        # first make sure it works
        result = remote_sync(
            os.path.join(args.logs, args.name),
            os.path.join(args.remote_sync, args.name),
            args.remote_sync_protocol,
        )
        if result:
            logging.info("remote sync successful.")
        else:
            raise ValueError("Remote sync failed.")
        # if all looks good, start a process to do this every args.remote_sync_frequency seconds
        remote_sync_process = start_sync_process(
            args.remote_sync_frequency,
            os.path.join(args.logs, args.name),
            os.path.join(args.remote_sync, args.name),
            args.remote_sync_protocol,
        )
        remote_sync_process.start()

        # make sure that if open_lm throws the remote process is still killed to prevent hanging
        atexit.register(terminate_sync_process, p=remote_sync_process)

    if args.precision == "fp16":
        logging.warning(
            "It is recommended to use AMP mixed-precision instead of FP16. "
            "FP16 support needs further verification and tuning, especially for train."
        )

    elif args.distributed:
        logging.info(
            f"Running in distributed mode with multiple processes. Device: {args.device}."
            f"Process (global: {args.rank}, local {args.local_rank}), total {args.world_size}."
        )
    else:
        logging.info(f"Running with a single process. Device {args.device}.")

    random_seed(args.seed, 0)

    model = None
    if args.hf_model is not None:
        model = create_wrapped_hf_model(args)
    else:
        # Optional: Use meta device
        with torch.device("meta" if args.experimental_meta_device and args.fsdp else args.device):
            model = create_model(args)

    args.vocab_size = model.vocab_size
    args.seq_len = model.seq_len
    if args.train_num_samples is not None:
        args.train_num_samples //= args.seq_len
    if args.val_num_samples is not None:
        args.val_num_samples //= args.seq_len

    random_seed(args.seed, args.rank)

    if args.distributed:
        if args.fsdp:
            transformer_layer_cls = None

            if args.hf_model is not None:
                # retrive the user specified block class for fsdp
                for _, target_cls in model.named_modules():
                    if args.hf_fsdp_block in type(target_cls).__name__:
                        transformer_layer_cls = {type(target_cls)}
                        break

                if transformer_layer_cls is None:
                    print(f"--hf-fsdp-block {args.hf_fsdp_block} not found in --hf-model {args.hf_model}")
                    return -1

            else:
                transformer_layer_cls = {Block}
            # from https://pytorch.org/blog/efficient-large-scale-training-with-pytorch/
            transformer_auto_wrapper_policy = functools.partial(
                transformer_auto_wrap_policy,
                transformer_layer_cls=transformer_layer_cls,
            )
            # tries to follow gopher...
            mp_policy = None
            if args.fsdp_amp:
                print("=> using bfloat16 params as part of fsdp amp policy.")
                mp_policy = MixedPrecision(
                    param_dtype=torch.bfloat16,
                    reduce_dtype=torch.float32,
                    buffer_dtype=torch.bfloat16,
                )
            elif args.fsdp_pure_bf16:
                print("=> using pure bfloat16 params as part of fsdp amp policy.")
                mp_policy = MixedPrecision(
                    param_dtype=torch.bfloat16,
                    reduce_dtype=torch.bfloat16,
                    buffer_dtype=torch.bfloat16,
                )

            if args.rank == 0:
                print(f"Before FSDP parameter num: {sum(p.numel() for p in model.parameters()):,}")
                print(f"Before FSDP {torch.cuda.memory_allocated()/1024**3:.3} GB")

            fsdp_kwargs = {}
            assert not (
                args.fsdp_hybrid and args.fsdp_hybrid_o2
            ), "Only --fsdp-hybrid or --fsdp-hybrid-o2 should be set."
            if args.fsdp_backward_prefetch:
                fsdp_kwargs["backward_prefetch"] = BackwardPrefetch.BACKWARD_PRE
            if args.fsdp_hybrid:
                fsdp_kwargs["sharding_strategy"] = ShardingStrategy.HYBRID_SHARD
            if args.fsdp_hybrid_o2:
                fsdp_kwargs["sharding_strategy"] = ShardingStrategy._HYBRID_SHARD_ZERO2
            print("=> FSDP kwargs: ", fsdp_kwargs)

            # Initialize FSDP. Use the same seed across workers to ensure reset_parameters is the same across workers.
            random_seed(args.seed, rank=0)
            model = FSDP(
                model,
                auto_wrap_policy=transformer_auto_wrapper_policy,
                device_id=device,
                mixed_precision=mp_policy,
                cpu_offload=CPUOffload(offload_params=args.fsdp_cpu_offload),
                use_orig_params=args.fsdp_use_orig_params,
                limit_all_gathers=args.fsdp_limit_all_gathers,
                **fsdp_kwargs,
            )

            print(f"After FSDP parameter num: {sum(p.numel() for p in model.parameters()):,} on rank {args.rank}")
            print(f"After FSDP {torch.cuda.memory_allocated()/1024**3:.3} GB on rank {args.rank}")
        else:
            ddp_args = {}
            if args.ddp_static_graph:
                # this doesn't exist in older PyTorch, arg only added if enabled
                ddp_args["static_graph"] = True
            model = torch.nn.parallel.DistributedDataParallel(model, device_ids=[device], **ddp_args)

    if args.grad_checkpointing:
        model.set_grad_checkpointing()

    if is_master(args):
        logging.info(f"Model (has {sum(p.numel() for p in model.parameters() if p.requires_grad)} parameters):")
        logging.info(f"{str(model)}")
        logging.info("Params:")
        params_file = os.path.join(args.logs, args.name, "params.txt")
        with open(params_file, "w") as f:
            for name in sorted(vars(args)):
                val = getattr(args, name)
                logging.info(f"  {name}: {val}")
                f.write(f"{name}: {val}\n")

    # optionally resume model from a checkpoint
    start_epoch, global_step = 0, 0
    if args.resume is not None:
        start_epoch, global_step = load_model(args, model)
    elif args.pretrained is not None:
        print("=> loading from a pre-trained model.")
        args.resume = args.pretrained
        _epoch, _step = load_model(args, model)
        # this flag continues training from the pre-trained model.
        if args.load_pretrained_state:
            start_epoch, global_step = _epoch, _step
        else:
            args.resume = None
    elif args.average is not None:
        num_models_to_average = len(args.average)
        print(
            "=> Averaging models: ",
            args.average,
            " with coefficients: ",
            args.average_coefficients,
        )
        assert num_models_to_average > 1, "num_models_to_average must be > 1 - else use --pretrained"
        if args.average_coefficients is None:
            args.average_coefficients = [1.0 / num_models_to_average] * num_models_to_average
        else:
            assert len(args.average_coefficients) == num_models_to_average
        state_dict = {k: v * args.average_coefficients[0] for k, v in get_state_dict(args.average[0]).items()}
        for i in range(1, num_models_to_average):
            state_dict_i = get_state_dict(args.average[i])
            for k in state_dict:
                state_dict[k] = state_dict[k] + state_dict_i[k] * args.average_coefficients[i]
        model.load_state_dict(state_dict)

    if requires_training and global_step is None:
        raise ValueError("Key 'step' not found in checkpoint, but required for training.")

    # Add data chunk when resuming (only for dataset without resampling)
    next_shard_per_source = [0 for _ in range(len(args.dataset_manifest))] if args.dataset_manifest is not None else 0
    samples_seen = 0
    if args.resume is not None and args.dataset_manifest is not None:
        next_shard_per_source, samples_seen = load_data_chunks(args)
        if samples_seen >= args.train_num_samples * args.epochs:
            raise RuntimeError("Loaded a checkpoint which has already seen the desired number of tokens.")

    # create optimizer and scaler
    optimizer = None
    scaler = None

    if requires_training:
        named_parameters = list(model.named_parameters())
        no_decay_params = []  # to be potentially used later
        params = [p for n, p in named_parameters if p.requires_grad]

        optimizer = optim.AdamW(
            [
                {"params": no_decay_params, "weight_decay": 0.0},
                {"params": params, "weight_decay": args.wd},
            ],
            lr=args.lr,
            betas=(args.beta1, args.beta2),
            eps=args.eps,
        )
        scaler = None
        if args.precision == "amp":
            assert not args.fsdp, "FSDP not supported with amp, only amp_bfloat16"
            scaler = GradScaler()

    # optionally resume optimizer from a checkpoint
    if args.resume is not None:
        load_optimizer(args, model, optimizer, scaler)

    # initialize datasets
    # use tokenizer=None because the data is already pre-tokenized.

    data = get_data(
        args,
        epoch=start_epoch,
        tokenizer=None,
        skip_train=args.dataset_manifest is not None,
        floor=args.dataset_manifest is not None,
    )

    if args.target_mask_left is not None:
        # tokens handled with same modulo in dataloading
        args.target_mask_left = proc_token(args.target_mask_left, args.vocab_size)

    if args.target_mask_individual is not None:
        # tokens handled with same modulo in dataloading
        args.target_mask_individual = proc_token(args.target_mask_individual, args.vocab_size)

    if args.torchcompile:
        logging.info("Compiling model...")
        model = torch.compile(model)

    # create scheduler if train
    scheduler = None
    if requires_training:
        if args.dataset_manifest is not None:
            total_steps = (args.train_num_samples * args.epochs) // args.global_batch_size
        else:
            total_steps = (data["train"].dataloader.num_batches) * args.epochs

        scheduler = cosine_lr(
            optimizer,
            args.lr,
            args.warmup,
            total_steps,
            args.lr_cooldown_end,
            args.force_min_lr,
        )

    # determine if this worker should save logs and checkpoints. only do so if it is rank == 0
    args.save_logs = args.logs and args.logs.lower() != "none" and is_master(args)
    writer = None
    if args.save_logs and args.tensorboard:
        assert tensorboard is not None, "Please install tensorboard."
        writer = tensorboard.SummaryWriter(args.tensorboard_path)
    if args.wandb and is_master(args):
        assert wandb is not None, "Please install wandb."
        logging.debug("Starting wandb.")

        wandb.init(
            project=args.wandb_project_name,
            name=args.name,
            notes=args.wandb_notes,
            tags=[],
            resume=None,
            config=vars(args),
        )
        if args.debug:
            wandb.watch(model, log="all")
        wandb.save(params_file)
        logging.debug("Finished loading wandb.")

    if not requires_training:
        checkpoint_root = os.path.dirname(args.resume)

        metrics = evaluate_loop(model, data["val_list"], start_epoch, args, writer)

        if is_master(args):
            with fsspec.open(os.path.join(checkpoint_root, "results.jsonl"), "a") as f:
                f.write(f"{json.dumps(metrics)}\n")

        return

    loss = torch.nn.CrossEntropyLoss()
    if args.z_loss_coefficient != 0.0:
        if is_master(args):
            logging.info("Using CrossEntropyLossWithZLoss.")
        loss = CrossEntropyLossWithZLoss(args.z_loss_coefficient)

    if args.dataset_manifest:
        log_num_checkpoints(total_steps, args)

    # Only enter training loop if there are steps to be done.
    done_training = global_step >= total_steps
    epoch = start_epoch
    while not done_training:
        if is_master(args):
            logging.info(f"Start epoch {epoch}")

        if args.dataset_manifest is not None:
            assert not args.dataset_resampled, "dataset_manifest and dataset_resampled are mutually exclusive"
            (
                train_data_string_per_source,
                num_samples_per_source,
                next_shard_per_source,
            ) = get_string_for_epoch(
                args.train_num_samples,
                next_shard_per_source,
                args.dataset_manifest,
                args.train_data_mix_weights,
                args.workers,
                args.world_size,
            )

            if data["train"] is not None:
                del data["train"]
            args.train_data = train_data_string_per_source

            # Draw num_samples_per_source at most from dataset - rounded down to guarantee uniqueness.
            data["train"] = get_wds_dataset(
                args, True, epoch, force_num_samples=num_samples_per_source, data_key=args.data_key, floor=True
            )

        prev_step = global_step
        if is_master(args):
            logging.info(f"=> epoch {epoch}, training on {args.train_data}")

        if args.distributed:
            dist.barrier()

        success, global_step = train_one_epoch(
            model,
            data,
            loss,
            epoch=epoch,
            step=global_step,
            optimizer=optimizer,
            scaler=scaler,
            scheduler=scheduler,
            total_steps=total_steps,
            args=args,
            tb_writer=writer,
        )

        if args.distributed:
            dist.barrier()

        done_training = global_step >= total_steps
        steps_done_epoch = global_step - prev_step
        samples_seen = samples_seen + steps_done_epoch * args.global_batch_size

        if not success:
            logging.info("Training exiting due to NaN value")
            break

        epoch = epoch + 1
        evaluation_metrics = []
        if "val_list" in data and (epoch % args.val_frequency == 0 or done_training):
            # validate based on frequency and always validate the last checkpoint
            try:
                evaluation_metrics = evaluate_loop(model, data["val_list"], epoch, args, writer)

                if is_master(args):
                    with fsspec.open(os.path.join(args.checkpoint_path, "results.jsonl"), "a") as f:
                        f.write(f"{json.dumps(evaluation_metrics)}\n")

            except Exception as e:
                if is_master(args):
                    logging.error(e)
                    logging.error(traceback.format_exc())
                    logging.warning("evaluation failed! continuing to save_checkpoint")

        # Saving checkpoints.
        save_checkpoint(
            args,
            model,
            optimizer,
            scaler,
            epoch,
            evaluation_metrics,
            step=global_step,
            is_final_checkpoint=done_training,
            next_shard_per_source=next_shard_per_source if args.dataset_manifest is not None else None,
            samples_seen=samples_seen if args.dataset_manifest is not None else None,
        )

        if done_training:
            if is_master(args):
                logging.info("Model has seen the desired number of tokens. Ending training.")
            break

    if args.wandb and is_master(args):
        wandb.finish()

    # run a final sync.
    if remote_sync_process is not None:
        logging.info("Final remote sync.")
        terminate_sync_process(remote_sync_process)
        result = remote_sync(
            os.path.join(args.logs, args.name),
            os.path.join(args.remote_sync, args.name),
            args.remote_sync_protocol,
        )
        if result:
            logging.info("Final remote sync successful.")
        else:
            logging.info("Final remote sync failed.")

    return args

def copy_codebase(args):
    from shutil import copytree, ignore_patterns

    new_code_path = os.path.join(args.logs, args.name, "code")
    if os.path.exists(new_code_path):
        print(f"Error. Experiment already exists at {new_code_path}. Use --name to specify a new experiment.")
        return -1
    print(f"Copying codebase to {new_code_path}")
    current_code_path = os.path.realpath(__file__)
    for _ in range(3):
        current_code_path = os.path.dirname(current_code_path)
    copytree(current_code_path, new_code_path, ignore=ignore_patterns("log", "logs", "wandb"))
    print("Done copying code.")
    return 1


if __name__ == "__main__":
    main(sys.argv[1:])<|MERGE_RESOLUTION|>--- conflicted
+++ resolved
@@ -51,12 +51,7 @@
 from open_lm.logger import setup_logging
 from open_lm.params import parse_args
 from open_lm.scheduler import cosine_lr
-<<<<<<< HEAD
-from open_lm.train import train_one_epoch, evaluate
-=======
 from open_lm.train import train_one_epoch, evaluate_loop
-
->>>>>>> 685bc519
 from open_lm.file_utils import (
     pt_load,
     check_exists,
