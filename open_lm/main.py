--- conflicted
+++ resolved
@@ -655,11 +655,7 @@
                 samples_seen = samples_seen + args.train_num_samples
 
             data["train"] = get_wds_dataset(
-<<<<<<< HEAD
                 args, True, epoch, force_num_samples = chosen_num_samples
-=======
-                args, True, epoch=epoch, force_num_samples=num_samples
->>>>>>> 1b2441e1
             )
 
             if args.accurate_total_tokens and samples_seen >= args.epochs * args.train_num_samples:
