--- conflicted
+++ resolved
@@ -134,11 +134,7 @@
         type=str,
         nargs="+",
         default=None,
-<<<<<<< HEAD
         help="Uses manifest to construct a train set."
-=======
-        help="Uses metadata to construct a train set.",
->>>>>>> 1b2441e1
     )
     parser.add_argument(
         "--disable-buffer",
@@ -489,7 +485,6 @@
         default=None,
         help="Mask the loss to the left of a specified token (including the specified token).",
     )
-<<<<<<< HEAD
     parser.add_argument(
         "--no-skip-tokens",
         action="store_true",
@@ -502,10 +497,9 @@
         default=False,
         help="If true, will end training early if the desired token count is reached. Requires --no-skip-tokens."
     )
-=======
 
     add_model_args(parser)
->>>>>>> 1b2441e1
+
     args = parser.parse_args(args)
 
     # If some params are not passed, we use the default values based on model name.
